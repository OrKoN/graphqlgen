--- conflicted
+++ resolved
@@ -1,10 +1,6 @@
 {
   "name": "graphql-resolver-codegen",
-<<<<<<< HEAD
-  "version": "0.0.6",
-=======
   "version": "0.0.7",
->>>>>>> 5a119dcb
   "description": "Generate resolver types based on a GraphQL Schema",
   "main": "dist/index.js",
   "bin": {
